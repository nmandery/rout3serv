--- conflicted
+++ resolved
@@ -24,12 +24,8 @@
 wkb = "0.7.1"
 regex = "1.5"
 lazy_static = "1.4"
-<<<<<<< HEAD
 #rayon = "1.5"
-=======
-rayon = "1.5"
 jemallocator = "0.3.0"
->>>>>>> 3f0357ff
 
 [dependencies.tokio]
 version = "1.6"
